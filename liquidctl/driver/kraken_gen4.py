"""liquidctl driver for fourth-generation NZXT Kraken X and Z liquid coolers.
<<<<<<< HEAD
<<<<<<< HEAD

=======
>>>>>>> 3b10295f
Supported devices
-----------------
 - [✓] NZXT Kraken X (X53, X63 and Z73)
<<<<<<< HEAD
 - [·] NZXT Kraken Z (Z63 and Z73)

Supported features
------------------

=======
Supported devices
-----------------
 - [✓] NZXT Kraken X (X53, X63 and Z73)
 - [ ] NZXT Kraken Z (Z63 and Z73)
Supported features
------------------
>>>>>>> Add kraken_gen4.py
=======
 - [ ] NZXT Kraken Z (Z63 and Z73)
Supported features
------------------
>>>>>>> 3b10295f
 - [✓] general monitoring
 - [✓] pump/fan speed control
 - [✓] hardware-supported LED animations
 - [ ] OLED screen control (only Z models)
<<<<<<< HEAD
<<<<<<< HEAD

=======
>>>>>>> 3b10295f
Documentation
-------------
See: <../../docs/fourth-generation-krakens.md>.
Copyright (C) 2020–2020  Jonas Malaco
Copyright (C) 2020–2020  Tom Frey
Copyright (C) 2020–2020  each contribution's author
<<<<<<< HEAD

=======
Documentation
-------------
See: <../../docs/fourth-generation-krakens.md>.
Copyright (C) 2020–2020  Jonas Malaco
Copyright (C) 2020–2020  Tom Frey
Copyright (C) 2020–2020  each contribution's author
>>>>>>> Add kraken_gen4.py
=======
>>>>>>> 3b10295f
SPDX-License-Identifier: GPL-3.0-or-later
"""

import logging
import itertools

from liquidctl.driver.usb import UsbHidDriver
from liquidctl.util import normalize_profile, interpolate_profile, clamp, \
                           Hue2Accessory, HUE2_MAX_ACCESSORIES_IN_CHANNEL

LOGGER = logging.getLogger(__name__)

_READ_LENGTH = 64
_WRITE_LENGTH = 64
_MAX_READ_ATTEMPTS = 12

# Available speed channels for model X coolers
# name -> (channel_id, min_duty, max_duty)
# TODO adjust min duty value to what the firmware enforces
_SPEED_CHANNELS_KRAKENX = {
    'pump': (0x1, 20, 100),
}
# Available speed channels for model Z coolers
# name -> (channel_id, min_duty, max_duty)
# TODO adjust min duty values to what the firmware enforces
_SPEED_CHANNELS_KRAKENZ = {
    'pump': (0x1, 20, 100),
    'fan': (0x2, 0, 100),
}
_CRITICAL_TEMPERATURE = 59

# Available color channels and IDs for model X coolers
_COLOR_CHANNELS_KRAKENX = {
    'external': 0b001,
    'ring': 0b010,
    'logo': 0b100,
    'sync': 0b111
}
# Available color channels and IDs for model Z coolers
_COLOR_CHANNELS_KRAKENZ = {
    'external': 0b001,
}
# Available LED channel modes/animations
# name -< (mode, size/variant, speed scale, min colors, max colors)
# FIXME any point in a one-color *alternating* or tai-chi animations?
# FIXME are all modes really supported by all channels? (this is better because
#       of synchronization, but it's not how the previous generation worked, so
#       I would like to double check)
_COLOR_MODES = {
    'off':                                  (0x00, 0x00,  0, 0, 0),
    'fixed':                                (0x00, 0x00,  0, 1, 1),
    'fading':                               (0x01, 0x00,  1, 1, 8),
    'super-fixed':                          (0x01, 0x01,  9, 1, 40),
    'spectrum-wave':                        (0x02, 0x00,  2, 0, 0),
    'backwards-spectrum-wave':              (0x02, 0x00,  2, 0, 0),
    'marquee-3':                            (0x03, 0x03,  2, 1, 1),
    'marquee-4':                            (0x03, 0x04,  2, 1, 1),
    'marquee-5':                            (0x03, 0x05,  2, 1, 1),
    'marquee-6':                            (0x03, 0x06,  2, 1, 1),
    'backwards-marquee-3':                  (0x03, 0x03,  2, 1, 1),
    'backwards-marquee-4':                  (0x03, 0x04,  2, 1, 1),
    'backwards-marquee-5':                  (0x03, 0x05,  2, 1, 1),
    'backwards-marquee-6':                  (0x03, 0x06,  2, 1, 1),
    'covering-marquee':                     (0x04, 0x00,  2, 1, 8),
    'covering-backwards-marquee':           (0x04, 0x00,  2, 1, 8),
    'alternating-3':                        (0x05, 0x03,  3, 1, 2),
    'alternating-4':                        (0x05, 0x04,  3, 1, 2),
    'alternating-5':                        (0x05, 0x05,  3, 1, 2),
    'alternating-6':                        (0x05, 0x06,  3, 1, 2),
    'moving-alternating-3':                 (0x05, 0x03,  4, 1, 2),
    'moving-alternating-4':                 (0x05, 0x04,  4, 1, 2),
    'moving-alternating-5':                 (0x05, 0x05,  4, 1, 2),
    'moving-alternating-6':                 (0x05, 0x06,  4, 1, 2),
    'backwards-moving-alternating-3':       (0x05, 0x03,  4, 1, 2),
    'backwards-moving-alternating-4':       (0x05, 0x04,  4, 1, 2),
    'backwards-moving-alternating-5':       (0x05, 0x05,  4, 1, 2),
    'backwards-moving-alternating-6':       (0x05, 0x06,  4, 1, 2),
    'pulse':                                (0x06, 0x00,  5, 1, 8),
    'breathing':                            (0x07, 0x00,  6, 1, 8),
    'super-breathing':                      (0x03, 0x00, 10, 1, 40),
    'candle':                               (0x08, 0x00,  0, 1, 1),
    'starry-night':                         (0x09, 0x00,  5, 1, 1),
    'rainbow-flow':                         (0x0b, 0x00,  2, 0, 0),
    'super-rainbow':                        (0x0c, 0x00,  2, 0, 0),
    'rainbow-pulse':                        (0x0d, 0x00,  2, 0, 0),
    'backwards-rainbow-flow':               (0x0b, 0x00,  2, 0, 0),
    'backwards-super-rainbow':              (0x0c, 0x00,  2, 0, 0),
    'backwards-rainbow-pulse':              (0x0b, 0x00,  2, 0, 0),
    'loading':                              (0x10, 0x00,  8, 1, 1),
    'tai-chi':                              (0x0e, 0x00,  7, 1, 2),
    'water-cooler':                         (0x0f, 0x00,  6, 2, 2),
    'wings':                                (None, 0x00, 11, 1, 1),
}
# A static value per channel that is somehow related to animation time and
# synchronization, although the specific mechanism is not yet understood.
# Could require information from `initialize`, but more testing is required.
_STATIC_VALUE = {
    0b001: 40,  # may result in long all-off intervals (FIXME?)
    0b010: 8,
    0b100: 1,
    0b111: 40,  # may result in long all-off intervals (FIXME?)
}
# Speed scale/timing bytes
# scale -> (slowest, slow, normal, fast, fastest)
_SPEED_VALUE = {
    0:  ([0x32, 0x00], [0x32, 0x00], [0x32, 0x00], [0x32, 0x00], [0x32, 0x00]),
    1:  ([0x50, 0x00], [0x3c, 0x00], [0x28, 0x00], [0x14, 0x00], [0x0a, 0x00]),
    2:  ([0x5e, 0x01], [0x2c, 0x01], [0xfa, 0x00], [0x96, 0x00], [0x50, 0x00]),
    3:  ([0x40, 0x06], [0x14, 0x05], [0xe8, 0x03], [0x20, 0x03], [0x58, 0x02]),
    4:  ([0x20, 0x03], [0xbc, 0x02], [0xf4, 0x01], [0x90, 0x01], [0x2c, 0x01]),
    5:  ([0x19, 0x00], [0x14, 0x00], [0x0f, 0x00], [0x07, 0x00], [0x04, 0x00]),
    6:  ([0x28, 0x00], [0x1e, 0x00], [0x14, 0x00], [0x0a, 0x00], [0x04, 0x00]),
    7:  ([0x32, 0x00], [0x28, 0x00], [0x1e, 0x00], [0x14, 0x00], [0x0a, 0x00]),
    8:  ([0x14, 0x00], [0x14, 0x00], [0x14, 0x00], [0x14, 0x00], [0x14, 0x00]),
    9:  ([0x00, 0x00], [0x00, 0x00], [0x00, 0x00], [0x00, 0x00], [0x00, 0x00]),
    10: ([0x37, 0x00], [0x28, 0x00], [0x19, 0x00], [0x0a, 0x00], [0x00, 0x00]),
    11: ([0x6e, 0x00], [0x53, 0x00], [0x39, 0x00], [0x2e, 0x00], [0x20, 0x00]),
}
_ANIMATION_SPEEDS = {
    'slowest': 0x0,
    'slower': 0x1,
    'normal': 0x2,
    'faster': 0x3,
    'fastest': 0x4,
}


class KrakenX3Driver(UsbHidDriver):
    """liquidctl driver for model X fourth-generation coolers from NZXT."""

    SUPPORTED_DEVICES = [
        (0x1e71, 0x2007, None, 'NZXT Kraken X (X53, X63 or X73) (experimental)', {
            'speed_channels': _SPEED_CHANNELS_KRAKENX,
            'color_channels': _COLOR_CHANNELS_KRAKENX,
        })
    ]

    def __init__(self, device, description, speed_channels, color_channels, **kwargs):
        super().__init__(device, description)
        self._speed_channels = speed_channels
        self._color_channels = color_channels

    def initialize(self, **kwargs):
        """Initialize the device.
<<<<<<< HEAD
<<<<<<< HEAD

        Reports the current firmware of the device.

=======
        Reports the current firmware of the device.
>>>>>>> Add kraken_gen4.py
=======
        Reports the current firmware of the device.
>>>>>>> 3b10295f
        Returns a list of (key, value, unit) tuples.
        """
        self.device.clear_enqueued_reports()
        # request static infos
        self._write([0x10, 0x01])  # firmware info
        self._write([0x20, 0x03])  # lighting info
        # initialize
        update_interval = (lambda secs: 1 + round((secs - .5) / .25))(.5)  # see issue #128
        self._write([0x70, 0x02, 0x01, 0xb8, update_interval])
        self._write([0x70, 0x01])
        status = []

        def parse_firm_info(msg):
            fw = f'{msg[0x11]}.{msg[0x12]}.{msg[0x13]}'
            status.append(('Firmware version', fw, ''))

        def parse_led_info(msg):
            channel_count = msg[14]
            assert channel_count == len(self._color_channels) - ('sync' in self._color_channels), \
                   f'Unexpected number of color channels received: {channel_count}'

            def find(channel, accessory):
                offset = 15  # offset of first channel/first accessory
                acc_id = msg[offset + channel * HUE2_MAX_ACCESSORIES_IN_CHANNEL + accessory]
                return Hue2Accessory(acc_id) if acc_id else None

            for i in range(HUE2_MAX_ACCESSORIES_IN_CHANNEL):
                accessory = find(0, i)
                if not accessory:
                    break
                status.append((f'LED accessory {i + 1}', accessory, ''))

            if len(self._color_channels) > 1:
                found_ring = find(1, 0) == Hue2Accessory.KRAKENX_GEN4_RING
                found_logo = find(2, 0) == Hue2Accessory.KRAKENX_GEN4_LOGO
                status.append(('Pump Ring LEDs', 'detected' if found_ring else 'missing', ''))
                status.append(('Pump Logo LEDs', 'detected' if found_logo else 'missing', ''))
                assert found_ring and found_logo, "Pump ring and/or logo were not detected"

        self._read_until({b'\x11\x01': parse_firm_info, b'\x21\x03': parse_led_info})
        self.device.release()
        return sorted(status)

    def get_status(self, **kwargs):
        """Get a status report.
<<<<<<< HEAD
<<<<<<< HEAD

=======
>>>>>>> Add kraken_gen4.py
=======
>>>>>>> 3b10295f
        Returns a list of `(property, value, unit)` tuples.
        """
        self.device.clear_enqueued_reports()
        msg = self._read()
        return [
            ('Liquid temperature', msg[15] + msg[16] / 10, '°C'),
            ('Pump speed', msg[18] << 8 | msg[17], 'rpm'),
            ('Pump duty', msg[19], '%'),
        ]

    def set_color(self, channel, mode, colors, speed='normal', **kwargs):
        """Set the color mode for a specific channel."""
        cid = self._color_channels[channel]
        _, _, _, mincolors, maxcolors = _COLOR_MODES[mode]
        colors = [[g, r, b] for [r, g, b] in colors]
        if len(colors) < mincolors:
            raise ValueError('Not enough colors for mode={}, at least {} required'
                             .format(mode, mincolors))
        elif maxcolors == 0:
            if colors:
                LOGGER.warning('too many colors for mode=%s, none needed', mode)
            colors = [[0, 0, 0]]  # discard the input but ensure at least one step
        elif len(colors) > maxcolors:
            LOGGER.warning('too many colors for mode=%s, dropping to %i', mode, maxcolors)
            colors = colors[:maxcolors]
        sval = _ANIMATION_SPEEDS[speed]
        self._write_colors(cid, mode, colors, sval)
        self.device.release()

    def set_speed_profile(self, channel, profile, **kwargs):
        """Set channel to use a speed profile."""
        cid, dmin, dmax = self._speed_channels[channel]
        header = [0x72, cid, 0x00, 0x00]
        norm = normalize_profile(profile, _CRITICAL_TEMPERATURE)
        stdtemps = list(range(20, _CRITICAL_TEMPERATURE + 1))
        interp = [clamp(interpolate_profile(norm, t), dmin, dmax) for t in stdtemps]
        for temp, duty in zip(stdtemps, interp):
            LOGGER.info('setting %s PWM duty to %i%% for liquid temperature >= %i°C', channel,
                        duty, temp)
        self._write(header + interp)
        self.device.release()

    def set_fixed_speed(self, channel, duty, **kwargs):
        """Set channel to a fixed speed duty."""
        self.set_speed_profile(channel, [(0, duty), (_CRITICAL_TEMPERATURE - 1, duty)])

    def _read(self):
        data = self.device.read(_READ_LENGTH)
        self.device.release()
        LOGGER.debug('received %s', ' '.join(format(i, '02x') for i in data))
        return data

    def _read_until(self, parsers):
        for _ in range(_MAX_READ_ATTEMPTS):
            msg = self.device.read(_READ_LENGTH)
            LOGGER.debug('received %s', ' '.join(format(i, '02x') for i in msg))
            prefix = bytes(msg[0:2])
            func = parsers.pop(prefix, None)
            if func:
                func(msg)
            if not parsers:
                return
        assert False, f'missing messages (attempts={_MAX_READ_ATTEMPTS}, missing={len(parsers)})'

    def _write(self, data):
        padding = [0x0] * (_WRITE_LENGTH - len(data))
        LOGGER.debug('write %s (and %i padding bytes)',
                     ' '.join(format(i, '02x') for i in data), len(padding))
        self.device.write(data + padding)

    def _write_colors(self, cid, mode, colors, sval):
        mval, size_variant, speed_scale, mincolors, maxcolors = _COLOR_MODES[mode]
        color_count = len(colors)
        if 'super-fixed' == mode or 'super-breathing' == mode:
            color = list(itertools.chain(*colors)) + [0x00, 0x00, 0x00] * (maxcolors - color_count)
            speed_value = _SPEED_VALUE[speed_scale][sval]
            self._write([0x22, 0x10, cid, 0x00] + color)
            self._write([0x22, 0x11, cid, 0x00])
            self._write([0x22, 0xa0, cid, 0x00, mval] + speed_value +
                        [0x08, 0x00, 0x00, 0x80, 0x00, 0x32, 0x00, 0x00, 0x01])
        elif mode == 'wings':  # wings requires special handling
            self._write([0x22, 0x10, cid])  # clear out all independent LEDs
            self._write([0x22, 0x11, cid])  # clear out all independent LEDs
            color_lists = {}
            color_lists[0] = colors[0] * 2
            color_lists[1] = [int(x // 2.5) for x in color_lists[0]]
            color_lists[2] = [int(x // 4) for x in color_lists[1]]
            color_lists[3] = [0x00] * 8
            for i in range(8):  # send color scheme first, before enabling wings mode
                mod = 0x05 if i in [3, 7] else 0x01
                speed_value = _SPEED_VALUE[speed_scale][sval]
                direction = [0x04, 0x84] if i // 4 == 0 else [0x84, 0x04]
                msg = ([0x22, 0x20, cid, i, 0x04] + speed_value + [mod] + [0x00] * 7 + [0x02] +
                       direction + [0x00] * 10)
                self._write(msg + color_lists[i % 4])
            self._write([0x22, 0x03, cid, 0x08])   # this actually enables wings mode
        else:
            opcode = [0x2a, 0x04]
            address = [cid, cid]
            speed_value = _SPEED_VALUE[speed_scale][sval]
            header = opcode + address + [mval] + speed_value
            color = list(itertools.chain(*colors)) + [0, 0, 0] * (16 - color_count)
            if 'marquee' in mode:
                backwards_byte = 0x04
            elif mode == 'starry-night' or 'moving-alternating' in mode:
                backwards_byte = 0x01
            else:
                backwards_byte = 0x00
            if 'backwards' in mode:
                backwards_byte += 0x02
            if mode == 'fading' or mode == 'pulse' or mode == 'breathing':
                mode_related = 0x08
            elif mode == 'tai-chi':
                mode_related = 0x05
            elif mode == 'water-cooler':
                mode_related = 0x05
                color_count = 0x01
            elif mode == 'loading':
                mode_related = 0x04
            else:
                mode_related = 0x00
            static_byte = _STATIC_VALUE[cid]
            led_size = size_variant if mval == 0x03 or mval == 0x05 else 0x03
            footer = [backwards_byte, color_count, mode_related, static_byte, led_size]
            self._write(header + color + footer)


class KrakenZ3Driver(KrakenX3Driver):
    """liquidctl driver for model Z fourth-generation coolers from NZXT."""

    SUPPORTED_DEVICES = [
        (0x1e71, 0x3008, None, 'NZXT Kraken Z (Z63 or Z73) (experimental)', {
            'speed_channels': _SPEED_CHANNELS_KRAKENZ,
            'color_channels': _COLOR_CHANNELS_KRAKENZ,
        })
    ]

<<<<<<< HEAD
    def get_status(self, **kwargs):
        """Get a status report.

        Returns a list of `(property, value, unit)` tuples.
        """
        self.device.clear_enqueued_reports()
        self._write([0x74, 0x01])
        msg = self._read()
        return [
            ('Liquid temperature', msg[15] + msg[16] / 10, '°C'),
            ('Pump speed', msg[18] << 8 | msg[17], 'rpm'),
            ('Pump duty', msg[19], '%'),
            ('Fan speed', msg[24] << 8 | msg[23], 'rpm'),
            ('Fan duty', msg[25], '%'),
        ]
=======
    @classmethod
    def probe(cls, handle, debug=False, **kwargs):
        if not debug:
            return
        yield from super().probe(handle, **kwargs)


class KrakenZ3GuardDriver(UsbHidDriver):
    """liquidctl guard driver for model Z fourth-generation coolers from NZXT.
    Allows calls to initialize and status to succeed, even if the future support
    driver is disabled.  This prevents breaking `liquidctl initialize all` or
    `liquidctl status` when there are other fully supported devices.
    """

    SUPPORTED_DEVICES = [
        (0x1e71, 0x3008, None, 'NZXT Kraken Z (Z63 or Z73) (future support)', {
            'speed_channels': _SPEED_CHANNELS_KRAKENZ,
            'color_channels': _COLOR_CHANNELS_KRAKENZ,
        })
    ]

    @classmethod
    def probe(cls, handle, debug=False, **kwargs):
        if debug:
            return
        for dev in super().probe(handle, **kwargs):
            LOGGER.warning('%s requires --debug to be enabled', dev.description)
            yield dev

    def connect(self, **kwargs):
        pass

    def initialize(self, **kwargs):
        return []

    def disconnect(self, **kwargs):
        pass

    def get_status(self, **kwargs):
        return []
>>>>>>> Add kraken_gen4.py<|MERGE_RESOLUTION|>--- conflicted
+++ resolved
@@ -1,58 +1,20 @@
 """liquidctl driver for fourth-generation NZXT Kraken X and Z liquid coolers.
-<<<<<<< HEAD
-<<<<<<< HEAD
-
-=======
->>>>>>> 3b10295f
-Supported devices
------------------
- - [✓] NZXT Kraken X (X53, X63 and Z73)
-<<<<<<< HEAD
- - [·] NZXT Kraken Z (Z63 and Z73)
-
-Supported features
-------------------
-
-=======
 Supported devices
 -----------------
  - [✓] NZXT Kraken X (X53, X63 and Z73)
  - [ ] NZXT Kraken Z (Z63 and Z73)
 Supported features
 ------------------
->>>>>>> Add kraken_gen4.py
-=======
- - [ ] NZXT Kraken Z (Z63 and Z73)
-Supported features
-------------------
->>>>>>> 3b10295f
  - [✓] general monitoring
  - [✓] pump/fan speed control
  - [✓] hardware-supported LED animations
  - [ ] OLED screen control (only Z models)
-<<<<<<< HEAD
-<<<<<<< HEAD
-
-=======
->>>>>>> 3b10295f
 Documentation
 -------------
 See: <../../docs/fourth-generation-krakens.md>.
 Copyright (C) 2020–2020  Jonas Malaco
 Copyright (C) 2020–2020  Tom Frey
 Copyright (C) 2020–2020  each contribution's author
-<<<<<<< HEAD
-
-=======
-Documentation
--------------
-See: <../../docs/fourth-generation-krakens.md>.
-Copyright (C) 2020–2020  Jonas Malaco
-Copyright (C) 2020–2020  Tom Frey
-Copyright (C) 2020–2020  each contribution's author
->>>>>>> Add kraken_gen4.py
-=======
->>>>>>> 3b10295f
 SPDX-License-Identifier: GPL-3.0-or-later
 """
 
@@ -197,17 +159,7 @@
 
     def initialize(self, **kwargs):
         """Initialize the device.
-<<<<<<< HEAD
-<<<<<<< HEAD
-
         Reports the current firmware of the device.
-
-=======
-        Reports the current firmware of the device.
->>>>>>> Add kraken_gen4.py
-=======
-        Reports the current firmware of the device.
->>>>>>> 3b10295f
         Returns a list of (key, value, unit) tuples.
         """
         self.device.clear_enqueued_reports()
@@ -253,13 +205,6 @@
 
     def get_status(self, **kwargs):
         """Get a status report.
-<<<<<<< HEAD
-<<<<<<< HEAD
-
-=======
->>>>>>> Add kraken_gen4.py
-=======
->>>>>>> 3b10295f
         Returns a list of `(property, value, unit)` tuples.
         """
         self.device.clear_enqueued_reports()
@@ -397,23 +342,6 @@
         })
     ]
 
-<<<<<<< HEAD
-    def get_status(self, **kwargs):
-        """Get a status report.
-
-        Returns a list of `(property, value, unit)` tuples.
-        """
-        self.device.clear_enqueued_reports()
-        self._write([0x74, 0x01])
-        msg = self._read()
-        return [
-            ('Liquid temperature', msg[15] + msg[16] / 10, '°C'),
-            ('Pump speed', msg[18] << 8 | msg[17], 'rpm'),
-            ('Pump duty', msg[19], '%'),
-            ('Fan speed', msg[24] << 8 | msg[23], 'rpm'),
-            ('Fan duty', msg[25], '%'),
-        ]
-=======
     @classmethod
     def probe(cls, handle, debug=False, **kwargs):
         if not debug:
@@ -453,5 +381,4 @@
         pass
 
     def get_status(self, **kwargs):
-        return []
->>>>>>> Add kraken_gen4.py+        return []